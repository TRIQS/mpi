--- conflicted
+++ resolved
@@ -1,8 +1,3 @@
-<<<<<<< HEAD
-# Start configuration
-cmake_minimum_required(VERSION 2.8.12)
-project(nda C CXX)
-=======
 # ##############################################################################
 #
 # app4triqs - An example application using triqs and cpp2py
@@ -25,7 +20,6 @@
 # ##############################################################################
 
 cmake_minimum_required(VERSION 3.0.2 FATAL_ERROR)
->>>>>>> d56ff99e
 if(POLICY CMP0074)
   cmake_policy(SET CMP0074 NEW)
 endif()
@@ -57,25 +51,6 @@
 # Build static libraries
 set(BUILD_SHARED_LIBS OFF)
 
-<<<<<<< HEAD
-# Enable compiler warnings for the whole project
-add_compile_options(-Wall
-		     $<$<CONFIG:Debug>:-Og>
-		     $<$<CONFIG:Debug>:-ggdb3>
-		     $<$<CXX_COMPILER_ID:GNU>:-fconcepts>
-		     )
-
-# Build and install the nda library
-add_subdirectory(c++/nda)
-
-# Build and install the h5 library
-add_subdirectory(c++/h5)
-
-# Build and install the nda python module
-if(${TRIQS_WITH_PYTHON_SUPPORT})
-  add_subdirectory(python/nda)
-endif()
-=======
 # Export the list of compile-commands into compile_commands.json
 set(CMAKE_EXPORT_COMPILE_COMMANDS ON)
 
@@ -83,6 +58,7 @@
 add_compile_options(
   $<$<CONFIG:Debug>:-Og>
   $<$<CONFIG:Debug>:-ggdb3>
+  $<$<CXX_COMPILER_ID:GNU>:-fconcepts>
 )
 
 # Create an Interface target for compiler warnings
@@ -107,7 +83,9 @@
 
 # Build and install the app4triqs library
 add_subdirectory(c++/app4triqs)
->>>>>>> d56ff99e
+
+# Build and install the h5 library
+add_subdirectory(c++/h5)
 
 # Tests
 option(Build_Tests "Tests" ON)
@@ -116,7 +94,6 @@
   add_subdirectory(test)
 endif()
 
-<<<<<<< HEAD
 # Benchmarks
 option(Build_Bench "Benchmarks" ON)
 if(Build_Bench)
@@ -124,19 +101,12 @@
   add_subdirectory(benchmarks)
 endif()
 
-# Additional configuration files
-add_subdirectory(share)
-
-=======
 # Build the documentation
->>>>>>> d56ff99e
 option(Build_Documentation "Build documentation" OFF)
 if(Build_Documentation)
   message(STATUS "Documentation Build enabled")
   add_subdirectory(doc)
 endif()
-<<<<<<< HEAD
-=======
 
 # Additional configuration files
 add_subdirectory(share)
@@ -158,4 +128,3 @@
   set(CPACK_DEBIAN_PACKAGE_GENERATE_SHLIBS ON)
   include(CPack)
 endif()
->>>>>>> d56ff99e
