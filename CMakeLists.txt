--- conflicted
+++ resolved
@@ -30,19 +30,9 @@
 
 # ############
 # Define Project
-<<<<<<< HEAD
 project(MPI VERSION 2.2.0 LANGUAGES C CXX)
 get_directory_property(IS_SUBPROJECT PARENT_DIRECTORY)
 
-=======
-project(APP4TRIQS VERSION 3.0.0 LANGUAGES C CXX)
-get_directory_property(IS_SUBPROJECT PARENT_DIRECTORY)
-
-# ############
-# Load TRIQS and CPP2PY
-find_package(TRIQS 3.0 REQUIRED)
-
->>>>>>> c06d4b79
 # Get the git hash & print status
 execute_process(COMMAND git rev-parse HEAD WORKING_DIRECTORY ${PROJECT_SOURCE_DIR} OUTPUT_VARIABLE PROJECT_GIT_HASH OUTPUT_STRIP_TRAILING_WHITESPACE)
 message(STATUS "${PROJECT_NAME} version : ${PROJECT_VERSION}")
@@ -89,8 +79,8 @@
 )
 
 # Create an Interface target for compiler warnings
-add_library(app4triqs_warnings INTERFACE)
-target_compile_options(app4triqs_warnings
+add_library(mpi_warnings INTERFACE)
+target_compile_options(mpi_warnings
   INTERFACE
     -Wall
     -Wextra
