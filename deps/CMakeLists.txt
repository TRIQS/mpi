--- conflicted
+++ resolved
@@ -54,19 +54,14 @@
   EXCLUDE_FROM_ALL
 )
 
-<<<<<<< HEAD
 # -- itertools --
 external_dependency(itertools
   GIT_REPO https://github.com/TRIQS/itertools
   GIT_TAG unstable
 )
 
+# -- Cpp2Py --
 if(Build_Documentation)
-  # -- Cpp2Py --
-=======
-# -- Cpp2Py --
-if(PythonSupport OR Build_Documentation)
->>>>>>> 6e4598ce
   external_dependency(Cpp2Py
     GIT_REPO https://github.com/TRIQS/cpp2py
     VERSION 2.0
